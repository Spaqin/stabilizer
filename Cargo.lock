--- conflicted
+++ resolved
@@ -998,11 +998,7 @@
  "paste",
  "serde",
  "serde-json-core",
-<<<<<<< HEAD
  "smoltcp 0.7.0",
-=======
- "smoltcp 0.6.0",
->>>>>>> 8317185e
  "stm32h7xx-hal",
 ]
 
@@ -1037,11 +1033,7 @@
  "embedded-hal",
  "nb 1.0.0",
  "paste",
-<<<<<<< HEAD
- "smoltcp 0.6.0",
-=======
  "smoltcp 0.7.0",
->>>>>>> 8317185e
  "stm32h7",
  "void",
 ]
