--- conflicted
+++ resolved
@@ -4,33 +4,23 @@
 
 use stm32h7xx_hal as hal;
 
-<<<<<<< HEAD
 use rtic::cyccnt::{Instant, U32Ext};
-
-use stabilizer::{hardware, ADC_SAMPLE_TICKS_LOG2, SAMPLE_BUFFER_SIZE_LOG2};
 
 use miniconf::{
     embedded_nal::{IpAddr, Ipv4Addr},
+    minimq,
     MqttInterface, StringSet,
 };
+
 use serde::Deserialize;
-
-use dsp::{iir, iir_int, lockin::Lockin, rpll::RPLL, Accu};
-=======
 use stabilizer::{hardware, hardware::design_parameters};
 
 use dsp::{lockin::Lockin, rpll::RPLL, Accu};
->>>>>>> b7e4f402
+
 use hardware::{
     Adc0Input, Adc1Input, Dac0Output, Dac1Output, InputStamper, AFE0, AFE1,
 };
 
-<<<<<<< HEAD
-const SCALE: f32 = i16::MAX as _;
-
-// The number of cascaded IIR biquads per channel. Select 1 or 2!
-const IIR_CASCADE_LENGTH: usize = 1;
-
 #[derive(Deserialize, StringSet)]
 pub struct Settings {
 }
@@ -42,15 +32,13 @@
     }
 }
 
-=======
->>>>>>> b7e4f402
 #[rtic::app(device = stm32h7xx_hal::stm32, peripherals = true, monotonic = rtic::cyccnt::CYCCNT)]
 const APP: () = {
     struct Resources {
         afes: (AFE0, AFE1),
         adcs: (Adc0Input, Adc1Input),
         dacs: (Dac0Output, Dac1Output),
-        mqtt_interface: MqttInterface<Settings, hardware::NetworkStack>,
+        mqtt_interface: MqttInterface<Settings, hardware::NetworkStack, minimq::consts::U256>,
 
         timestamper: InputStamper,
         pll: RPLL,
@@ -62,25 +50,23 @@
         // Configure the microcontroller
         let (mut stabilizer, _pounder) = hardware::setup(c.core, c.device);
 
-<<<<<<< HEAD
-        let broker = IpAddr::V4(Ipv4Addr::new(10, 34, 16, 1));
-        let mqtt_interface = MqttInterface::new(
-            stabilizer.net.stack,
-            "stabilizer/lockin",
-            broker,
-            Settings::new(),
-        )
-        .unwrap();
-
-        let pll = RPLL::new(ADC_SAMPLE_TICKS_LOG2 + SAMPLE_BUFFER_SIZE_LOG2);
-
-        let lockin = Lockin::new(
-            iir_int::Vec5::lowpass(1e-3, 0.707, 2.), // TODO: expose
-=======
+        let mqtt_interface = {
+            let mqtt_client = {
+                let broker = IpAddr::V4(Ipv4Addr::new(10, 34, 16, 1));
+                minimq::MqttClient::new(broker, "stabilizer", stabilizer.net.stack).unwrap()
+            };
+
+            MqttInterface::new(
+                mqtt_client,
+                "stabilizer",
+                Settings::new(),
+            )
+            .unwrap()
+        };
+
         let pll = RPLL::new(
             design_parameters::ADC_SAMPLE_TICKS_LOG2
                 + design_parameters::SAMPLE_BUFFER_SIZE_LOG2,
->>>>>>> b7e4f402
         );
 
         // Enable ADC/DAC events
@@ -186,7 +172,6 @@
         }
     }
 
-<<<<<<< HEAD
     #[idle(resources=[mqtt_interface], spawn=[settings_update])]
     fn idle(mut c: idle::Context) -> ! {
         let mut time = 0u32;
@@ -222,17 +207,10 @@
                     c.spawn.settings_update().unwrap()
                 }
             }
-=======
-    #[idle(resources=[afes])]
-    fn idle(_: idle::Context) -> ! {
-        loop {
-            // TODO: Implement network interface.
-            cortex_m::asm::wfi();
->>>>>>> b7e4f402
-        }
-    }
-
-    #[task(priority = 1, resources=[mqtt_interface, afes, iir_ch])]
+        }
+    }
+
+    #[task(priority = 1, resources=[mqtt_interface, afes])]
     fn settings_update(c: settings_update::Context) {
         let _settings = &c.resources.mqtt_interface.settings;
         //c.resources.iir_ch.lock(|iir| *iir = settings.iir);
